--- conflicted
+++ resolved
@@ -5,16 +5,10 @@
 ## Overview
 
 RaptorSheets.Gig is a specialized implementation of RaptorSheets.Core designed for gig work and freelance tracking. It provides pre-configured sheet types, entities, and workflows optimized for managing trips, shifts, expenses, and earnings across multiple gig platforms.
-
-**TypedField System** - Automatic type conversion between Google Sheets and .NET with minimal configuration!
 
 ## Table of Contents
 1. [Quick Start](#quick-start)
-<<<<<<< HEAD
-2. [TypedField System](#typedfield-system)
-=======
 2. [Demo Setup](#demo-setup)
->>>>>>> 0e23859b
 3. [Sheet Types](#sheet-types)
 4. [Entities](#entities)
 5. [Manager Usage](#manager-usage)
@@ -29,129 +23,19 @@
 dotnet add package RaptorSheets.Gig
 ```
 
-### Basic Setup with TypedField System
+### Basic Setup
 ```csharp
 using RaptorSheets.Gig.Managers;
-using RaptorSheets.Gig.Repositories;
-using RaptorSheets.Gig.Entities;
-
-// Initialize with automatic type conversion
+using RaptorSheets.Gig.Enums;
+
+// Initialize manager
 var manager = new GoogleSheetManager(credentials, spreadsheetId);
 
-<<<<<<< HEAD
-// Create all gig-related sheets with automatic formatting
-await manager.CreateSheets();
-=======
 // Create all gig-related sheets
 await manager.CreateAllSheets();
->>>>>>> 0e23859b
-
-// Get data with automatic type conversion
-var data = await manager.GetSheets(); // "$1,234.56" → decimal 1234.56
-
-// Or use repository pattern for type-safe operations
-var tripRepository = new TripRepository(sheetService);
-var todayTrips = await tripRepository.GetTripsByDateRangeAsync(DateTime.Today, DateTime.Today);
-```
-
-## TypedField System
-
-### Automatic Type Conversion
-
-The TypedField system automatically converts between Google Sheets values and .NET types:
-
-```csharp
-// Raw Google Sheets data → Strongly typed entities
-"$25.50"      → decimal 25.50     (Currency)
-"TRUE"        → bool true         (Boolean) 
-"(555) 123-4567" → long 5551234567 (PhoneNumber)
-"85%"         → decimal 0.85      (Percentage)
-"12/25/2023"  → DateTime          (DateTime)
-"1,234.56"    → decimal 1234.56   (Number)
-```
-
-### Entity Definition with ColumnAttribute
-
-The `ColumnAttribute` system provides clean, single-source configuration:
-
-```csharp
-public class TripEntity
-{
-    public int RowId { get; set; }
-
-    // Header name automatically generates JSON property name "date"
-    [Column(SheetsConfig.HeaderNames.Date, FieldTypeEnum.String)]
-    public string Date { get; set; } = "";
-
-    // Automatic currency conversion with default "$#,##0.00" formatting
-    [Column(SheetsConfig.HeaderNames.Pay, FieldTypeEnum.Currency)]
-    public decimal? Pay { get; set; }
-
-    [Column(SheetsConfig.HeaderNames.Tips, FieldTypeEnum.Currency)]
-    public decimal? Tip { get; set; }
-
-    // Custom format when different from default (1 decimal vs 2)
-    [Column(SheetsConfig.HeaderNames.Distance, FieldTypeEnum.Number, "#,##0.0")]
-    public decimal? Distance { get; set; }
-
-    // Override JSON name when needed
-    [Column(SheetsConfig.HeaderNames.StartAddress, FieldTypeEnum.String, jsonPropertyName: "fromAddress")]
-    public string StartAddress { get; set; } = "";
-}
-```
-
-### Repository Pattern with Auto-CRUD
-
-```csharp
-public class TripRepository : BaseEntityRepository<TripEntity>
-{
-    public TripRepository(IGoogleSheetService sheetService) 
-        : base(sheetService, "Trips", hasHeaderRow: true) { }
-
-    // Business logic with automatic type conversion
-    public async Task<List<TripEntity>> GetTripsByDateRangeAsync(DateTime startDate, DateTime endDate)
-    {
-        var allTrips = await GetAllAsync(); // Automatic conversion
-        return allTrips
-            .Where(t => !string.IsNullOrEmpty(t.Date) && 
-                       DateTime.TryParse(t.Date, out var tripDate) &&
-                       tripDate.Date >= startDate.Date && 
-                       tripDate.Date <= endDate.Date)
-            .ToList();
-    }
-
-    public async Task<decimal> GetTotalEarningsAsync(DateTime startDate, DateTime endDate)
-    {
-        var trips = await GetTripsByDateRangeAsync(startDate, endDate);
-        return trips.Sum(t => (t.Pay ?? 0) + (t.Tip ?? 0) + (t.Bonus ?? 0));
-    }
-}
-```
-
-### Before vs After Comparison
-
-**Before: Manual Configuration**
-```csharp
-// Multiple attributes, manual conversions
-[JsonPropertyName("pay")]
-[ColumnOrder(SheetsConfig.HeaderNames.Pay)]
-[TypedField(FieldTypeEnum.Currency, "\"$\"#,##0.00")]
-public decimal? Pay { get; set; }
-
-// Manual mapper code
-var payValue = HeaderHelpers.GetStringValue("Pay", row, headers);
-trip.Pay = decimal.TryParse(payValue.Replace("$", "").Replace(",", ""), out var pay) ? pay : null;
-```
-
-**After: ColumnAttribute System**
-```csharp
-// Single attribute, automatic conversion
-[Column(SheetsConfig.HeaderNames.Pay, FieldTypeEnum.Currency)]
-public decimal? Pay { get; set; }
-
-// Automatic CRUD operations
-var trips = await repository.GetAllAsync(); // "$25.50" → decimal 25.50
-await repository.AddAsync(newTrip);         // decimal 25.50 → "$25.50"
+
+// Get your data
+var data = await manager.GetSheets();
 ```
 
 ## Demo Setup
@@ -269,96 +153,165 @@
 ## Sheet Types
 
 ### Core Sheets
-Track your primary gig work data with automatic type conversion:
+Track your primary gig work data:
 
 #### TRIPS
 Individual trip/delivery tracking:
-- **Date/Time Fields**: Automatic date/time parsing and formatting
-- **Location Data**: Address validation and standardization
-- **Financial Data**: Automatic currency conversion (`"$25.50"` ↔ `decimal 25.50`)
-- **Distance Tracking**: Numeric conversion with custom precision
-- **Platform Integration**: Service/platform categorization
+- Date, start/end times
+- Pickup and dropoff locations
+- Customer information
+- Pay, tips, and bonuses
+- Distance and duration
+- Platform/service details
 
 #### SHIFTS
 Work session management:
-- **Time Tracking**: Duration calculations and formatting
-- **Platform Monitoring**: Multi-service shift tracking
-- **Region Analysis**: Geographic performance data
-- **Activity Metrics**: Active vs. total time tracking
+- Shift dates and duration
+- Active vs. total time
+- Platform/service worked
+- Regional information
+- Notes and observations
 
 #### EXPENSES
 Business expense tracking:
-- **Automatic Categorization**: Expense type validation
-- **Currency Handling**: Multi-currency support with conversion
-- **Mileage Tracking**: Integrated distance and cost calculations
-- **Receipt Management**: Document reference system
-
-## Entities with TypedField System
-
-### Trip Entity (Enhanced)
+- Expense categories and amounts
+- Date and description
+- Mileage and gas costs
+- Equipment and maintenance
+
+### Auxiliary Sheets
+Supporting data for efficiency:
+
+#### ADDRESSES
+Frequently visited locations:
+- Common pickup/dropoff addresses
+- Customer locations
+- Restaurant and business addresses
+
+#### NAMES
+Customer and contact management:
+- Frequent customers
+- Business contacts
+- Driver/partner names
+
+#### PLACES
+Location categorization:
+- Restaurants and venues
+- Shopping centers
+- Common destinations
+
+#### REGIONS
+Geographic organization:
+- Work areas and zones
+- City districts
+- Delivery regions
+
+#### SERVICES
+Platform and service tracking:
+- Gig platforms (Uber, DoorDash, etc.)
+- Service types (delivery, rideshare, etc.)
+- Special services
+
+#### TYPES
+Trip and work categorization:
+- Delivery types
+- Trip categories
+- Work classifications
+
+### Analytics Sheets
+Automated reporting and statistics:
+
+#### DAILY
+Day-by-day performance:
+- Daily earnings summaries
+- Trip counts and averages
+- Time worked analysis
+
+#### WEEKDAYS
+Weekday pattern analysis:
+- Monday-Sunday comparisons
+- Best performing days
+- Time allocation patterns
+
+#### WEEKLY
+Weekly performance tracking:
+- Week-over-week comparisons
+- Weekly goals and targets
+- Trend analysis
+
+#### MONTHLY
+Monthly summaries:
+- Monthly earnings reports
+- Expense vs. income analysis
+- Growth tracking
+
+#### YEARLY
+Annual performance:
+- Year-end summaries
+- Tax preparation data
+- Annual goal tracking
+
+## Entities
+
+### Trip Entity
 ```csharp
 public class TripEntity
 {
-    public int RowId { get; set; }
-    public string Action { get; set; } = "";
-
-    // Clean syntax with automatic type handling
-    [Column(SheetsConfig.HeaderNames.Date, FieldTypeEnum.String)]
     public string Date { get; set; } = "";
-
-    [Column(SheetsConfig.HeaderNames.Service, FieldTypeEnum.String)]
+    public string StartTime { get; set; } = "";
+    public string EndTime { get; set; } = "";
+    public string Duration { get; set; } = "";
     public string Service { get; set; } = "";
-
-    [Column(SheetsConfig.HeaderNames.Number, FieldTypeEnum.Integer)]
-    public int? Number { get; set; }
-
-    // Currency fields with automatic formatting
-    [Column(SheetsConfig.HeaderNames.Pay, FieldTypeEnum.Currency)]
-    public decimal? Pay { get; set; }    // Auto: "$25.50" ↔ 25.50m
-
-    [Column(SheetsConfig.HeaderNames.Tips, FieldTypeEnum.Currency)]
-    public decimal? Tip { get; set; }    // Auto: "$5.00" ↔ 5.00m
-
-    [Column(SheetsConfig.HeaderNames.Total, FieldTypeEnum.Currency)]
-    public decimal? Total { get; set; }  // Auto: "$30.50" ↔ 30.50m
-
-    // Custom number formatting (1 decimal place)
-    [Column(SheetsConfig.HeaderNames.Distance, FieldTypeEnum.Number, "#,##0.0")]
-    public decimal? Distance { get; set; } // Auto: "12.5" ↔ 12.5m
-
-    // Address fields with JSON name overrides
-    [Column(SheetsConfig.HeaderNames.AddressStart, FieldTypeEnum.String, jsonPropertyName: "startAddress")]
+    public string Place { get; set; } = "";
+    public string Name { get; set; } = "";
     public string StartAddress { get; set; } = "";
-
-    [Column(SheetsConfig.HeaderNames.AddressEnd, FieldTypeEnum.String, jsonPropertyName: "endAddress")]
     public string EndAddress { get; set; } = "";
-
-    public bool Saved { get; set; }
-}
-```
-
-### Expense Entity (Enhanced)
+    public string EndUnit { get; set; } = "";
+    public decimal? Pay { get; set; }
+    public decimal? Tip { get; set; }
+    public decimal? Bonus { get; set; }
+    public decimal? Cash { get; set; }
+    public decimal? Distance { get; set; }
+    public string OrderNumber { get; set; } = "";
+    public string Note { get; set; } = "";
+    // ... additional properties
+}
+```
+
+### Shift Entity
+```csharp
+public class ShiftEntity
+{
+    public string Date { get; set; } = "";
+    public string Start { get; set; } = "";
+    public string Finish { get; set; } = "";
+    public string Service { get; set; } = "";
+    public string Active { get; set; } = "";
+    public string Time { get; set; } = "";
+    public string Region { get; set; } = "";
+    public bool? Omit { get; set; }
+    public string Note { get; set; } = "";
+    // ... additional properties
+}
+```
+
+### Expense Entity
 ```csharp
 public class ExpenseEntity
 {
-    public int RowId { get; set; }
-
-    [Column(SheetsConfig.HeaderNames.Date, FieldTypeEnum.DateTime, "M/d/yyyy")]
-    public DateTime? Date { get; set; }   // Auto: "12/25/2023" ↔ DateTime
-
-    [Column(SheetsConfig.HeaderNames.Category, FieldTypeEnum.String)]
+    public string Date { get; set; } = "";
     public string Category { get; set; } = "";
-
-    [Column(SheetsConfig.HeaderNames.Description, FieldTypeEnum.String)]
     public string Description { get; set; } = "";
-
-    [Column(SheetsConfig.HeaderNames.Amount, FieldTypeEnum.Currency)]
-    public decimal? Amount { get; set; }  // Auto: "$45.67" ↔ 45.67m
-
-<<<<<<< HEAD
-    [Column(SheetsConfig.HeaderNames.Mileage, FieldTypeEnum.Number, "#,##0.0")]
-    public decimal? Mileage { get; set; } // Auto: "125.6" ↔ 125.6m
-=======
+    public decimal? Amount { get; set; }
+    public decimal? Mileage { get; set; }
+    public string Receipt { get; set; } = "";
+    public string Note { get; set; } = "";
+    // ... additional properties
+}
+```
+
+## Manager Usage
+
 ### GoogleSheetManager Interface
 ```csharp
 public interface IGoogleSheetManager
@@ -375,462 +328,435 @@
     Task<SheetEntity> PopulateDemoData(DateTime? startDate = null, DateTime? endDate = null);
 }
 ```
->>>>>>> 0e23859b
-
-    [Column(SheetsConfig.HeaderNames.Receipt, FieldTypeEnum.String)]
-    public string Receipt { get; set; } = "";
-
-    public bool Saved { get; set; }
-}
-```
-
-## Manager Usage with TypedField System
-
-### Enhanced GoogleSheetManager
-
-```csharp
-<<<<<<< HEAD
-// Initialize with automatic type conversion
-var manager = new GoogleSheetManager(credentials, spreadsheetId);
-
-// Create sheets with automatic formatting
-var result = await manager.CreateSheets();
-=======
+
+### Initialization Options
+
+#### With Access Token
+```csharp
+var manager = new GoogleSheetManager("your-access-token", "spreadsheet-id");
+```
+
+#### With Service Account Credentials
+```csharp
+var credentials = new Dictionary<string, string>
+{
+    ["type"] = "service_account",
+    ["private_key_id"] = "key-id",
+    ["private_key"] = "private-key",
+    ["client_email"] = "service@project.iam.gserviceaccount.com",
+    ["client_id"] = "client-id"
+};
+
+var manager = new GoogleSheetManager(credentials, "spreadsheet-id");
+```
+
+## Data Operations
+
+### Creating Sheets
+```csharp
 // Create all predefined sheets
 var result = await manager.CreateAllSheets();
->>>>>>> 0e23859b
-
-// TypedField system automatically:
-// 1. Applies correct number formats based on FieldTypeEnum
-// 2. Sets up data validation rules
-// 3. Configures column widths and alignment
-// 4. Handles currency, date, and percentage formatting
-
-// Verify setup
+
+// Create specific sheets
+var specificSheets = new List<string> { "Trips", "Shifts", "Expenses" };
+var result = await manager.CreateSheets(specificSheets);
+
+// Check for any issues
 foreach (var message in result.Messages)
 {
-    Console.WriteLine($"[{message.Level}] {message.Text}");
-}
-```
-
-### Repository-Based Operations
-
-```csharp
-<<<<<<< HEAD
-// Initialize repositories
-var tripRepository = new TripRepository(sheetService);
-var expenseRepository = new ExpenseRepository(sheetService);
-=======
+    Console.WriteLine($"{message.Level}: {message.Text}");
+}
+```
+
+### Reading Data
+```csharp
 // Get all data
 var allData = await manager.GetAllSheets();
->>>>>>> 0e23859b
-
-// Type-safe operations with automatic conversion
-var todayTrips = await tripRepository.GetTripsByDateRangeAsync(DateTime.Today, DateTime.Today);
-var monthlyExpenses = await expenseRepository.GetExpensesByMonthAsync(DateTime.Today.Month);
-
-// Business logic with converted data
-var dailyEarnings = todayTrips.Sum(t => (t.Pay ?? 0) + (t.Tip ?? 0));
-var monthlySpent = monthlyExpenses.Sum(e => e.Amount ?? 0);
-var netIncome = dailyEarnings - monthlySpent;
-
-Console.WriteLine($"Today: ${dailyEarnings:F2} earned");
-Console.WriteLine($"Month: ${monthlySpent:F2} spent, Net: ${netIncome:F2}");
-```
-
-## Data Operations with Auto-Conversion
-
-### Adding Data with Type Safety
-```csharp
-// Create strongly typed entities
+
+// Get specific sheet
+var tripData = await manager.GetSheet("Trips");
+Console.WriteLine($"Found {tripData.Trips.Count} trips");
+
+// Get multiple sheets efficiently
+var sheets = new List<string> { "Trips", "Shifts" };
+var data = await manager.GetSheets(sheets);
+
+// Access the data
+foreach (var trip in data.Trips)
+{
+    Console.WriteLine($"Trip: {trip.Date} - ${trip.Pay} + ${trip.Tip}");
+}
+```
+
+### Updating Data
+```csharp
+// Prepare your data
 var newTrips = new List<TripEntity>
 {
     new()
     {
-        Date = DateTime.Today.ToString("yyyy-MM-dd"),
+        Date = "2024-01-15",
+        StartTime = "09:00",
+        EndTime = "09:30", 
         Service = "DoorDash",
-        Pay = 8.50m,        // Automatically formatted as "$8.50"
-        Tip = 3.00m,        // Automatically formatted as "$3.00"
-        Distance = 2.5m,    // Automatically formatted as "2.5"
+        Place = "McDonald's",
+        Pay = 8.50m,
+        Tip = 3.00m,
+        Distance = 2.5m,
         StartAddress = "123 Restaurant St",
         EndAddress = "456 Customer Ave"
     }
 };
 
-// Repository handles all type conversion automatically
-foreach (var trip in newTrips)
-{
-    await tripRepository.AddAsync(trip);
-}
-
-// Or bulk operations
-await tripRepository.AddRangeAsync(newTrips);
-```
-
-### Reading Data with Auto-Conversion
-```csharp
-// All conversions happen automatically
-var allTrips = await tripRepository.GetAllAsync();
-
-foreach (var trip in allTrips)
-{
-    // All values automatically converted from Google Sheets format
-    Console.WriteLine($"Trip on {trip.Date}:");
-    Console.WriteLine($"  Service: {trip.Service}");
-    Console.WriteLine($"  Pay: ${trip.Pay:F2}");      // Already decimal
-    Console.WriteLine($"  Tip: ${trip.Tip:F2}");      // Already decimal
-    Console.WriteLine($"  Distance: {trip.Distance:F1} miles"); // Already decimal
-    Console.WriteLine($"  Total: ${(trip.Pay ?? 0) + (trip.Tip ?? 0):F2}");
-}
-```
-
-### Advanced Queries with Type Safety
-```csharp
-<<<<<<< HEAD
-// Repository provides type-safe business logic
-public async Task<GigPerformanceReport> GenerateWeeklyReportAsync(DateTime weekStart)
-=======
+var sheetEntity = new SheetEntity { Trips = newTrips };
+
+// Update the sheet
+var result = await manager.ChangeSheetData(["Trips"], sheetEntity);
+
+// Handle results
+if (result.Messages.Any(m => m.Level == "Error"))
+{
+    Console.WriteLine("Errors occurred during update:");
+    foreach (var error in result.Messages.Where(m => m.Level == "Error"))
+    {
+        Console.WriteLine($"- {error.Text}");
+    }
+}
+```
+
+### Working with Multiple Data Types
+```csharp
+// Update multiple sheet types at once
+var sheetEntity = new SheetEntity
+{
+    Trips = new List<TripEntity> { /* trip data */ },
+    Shifts = new List<ShiftEntity> { /* shift data */ },
+    Expenses = new List<ExpenseEntity> { /* expense data */ }
+};
+
+var sheetsToUpdate = new List<string> { "Trips", "Shifts", "Expenses" };
+var result = await manager.ChangeSheetData(sheetsToUpdate, sheetEntity);
+```
+
+## Advanced Features
+
+### Sheet Properties and Validation
+```csharp
 // Get detailed sheet properties
 var properties = await manager.GetAllSheetProperties();
 
 foreach (var prop in properties)
->>>>>>> 0e23859b
-{
-    var weekEnd = weekStart.AddDays(7);
+{
+    Console.WriteLine($"Sheet: {prop.Name}");
+    Console.WriteLine($"Headers: {prop.Attributes["Headers"]}");
+    Console.WriteLine($"Max Row: {prop.Attributes["MaxRow"]}");
+    Console.WriteLine($"Data Rows: {prop.Attributes["MaxRowValue"]}");
+}
+
+// Get properties for specific sheets
+var tripProperties = await manager.GetSheetProperties(["Trips"]);
+```
+
+### Error Handling and Messages
+```csharp
+var result = await manager.GetSheets();
+
+// Process different message types
+foreach (var message in result.Messages)
+{
+    switch (message.Type)
+    {
+        case "GET_SHEETS":
+            Console.WriteLine($"Sheet operation: {message.Text}");
+            break;
+        case "CHECK_SHEET":
+            Console.WriteLine($"Validation: {message.Text}");
+            break;
+        case "SAVE_DATA":
+            Console.WriteLine($"Save operation: {message.Text}");
+            break;
+        default:
+            Console.WriteLine($"General: {message.Text}");
+            break;
+    }
+}
+```
+
+### Header Validation
+The library automatically validates sheet headers and provides feedback:
+
+```csharp
+// Headers are checked automatically when retrieving data
+var data = await manager.GetSheets(["Trips"]);
+
+// Check for header validation messages
+var headerIssues = data.Messages
+    .Where(m => m.Type == "CHECK_SHEET")
+    .ToList();
+
+if (headerIssues.Any())
+{
+    Console.WriteLine("Header validation issues found:");
+    foreach (var issue in headerIssues)
+    {
+        Console.WriteLine($"- {issue.Text}");
+    }
+}
+```
+
+## Examples
+
+### Daily Workflow Example
+```csharp
+using RaptorSheets.Gig.Managers;
+using RaptorSheets.Gig.Entities;
+
+// Initialize manager
+var manager = new GoogleSheetManager(credentials, spreadsheetId);
+
+// Record a new shift
+var todayShift = new ShiftEntity
+{
+    Date = DateTime.Today.ToString("yyyy-MM-dd"),
+    Start = "09:00",
+    Finish = "17:00",
+    Service = "Multi-platform",
+    Active = "7:30",
+    Time = "8:00",
+    Region = "Downtown",
+    Note = "Busy lunch rush"
+};
+
+// Record trips for the day
+var todayTrips = new List<TripEntity>
+{
+    new()
+    {
+        Date = DateTime.Today.ToString("yyyy-MM-dd"),
+        StartTime = "09:15",
+        EndTime = "09:45",
+        Service = "UberEats",
+        Place = "Starbucks",
+        Pay = 6.50m,
+        Tip = 2.00m,
+        Distance = 1.8m,
+        Duration = "30 min"
+    },
+    new()
+    {
+        Date = DateTime.Today.ToString("yyyy-MM-dd"),
+        StartTime = "12:00",
+        EndTime = "12:25",
+        Service = "DoorDash", 
+        Place = "Chipotle",
+        Pay = 8.75m,
+        Tip = 5.00m,
+        Distance = 2.2m,
+        Duration = "25 min"
+    }
+};
+
+// Record expenses
+var todayExpenses = new List<ExpenseEntity>
+{
+    new()
+    {
+        Date = DateTime.Today.ToString("yyyy-MM-dd"),
+        Category = "Fuel",
+        Description = "Gas fill-up",
+        Amount = 45.00m,
+        Mileage = 250
+    }
+};
+
+// Update all data at once
+var sheetEntity = new SheetEntity
+{
+    Shifts = [todayShift],
+    Trips = todayTrips,
+    Expenses = todayExpenses
+};
+
+var result = await manager.ChangeSheetData(
+    ["Shifts", "Trips", "Expenses"], 
+    sheetEntity
+);
+
+// Report results
+Console.WriteLine($"Updated {todayTrips.Count} trips, 1 shift, {todayExpenses.Count} expenses");
+foreach (var message in result.Messages)
+{
+    Console.WriteLine($"[{message.Level}] {message.Text}");
+}
+```
+
+### Weekly Report Example
+```csharp
+// Get weekly data for analysis
+var weekData = await manager.GetSheets(["Trips", "Shifts", "Expenses", "Weekly"]);
+
+// Calculate weekly totals
+var weekTrips = weekData.Trips.Where(t => IsCurrentWeek(t.Date)).ToList();
+var totalEarnings = weekTrips.Sum(t => (t.Pay ?? 0) + (t.Tip ?? 0) + (t.Bonus ?? 0));
+var totalDistance = weekTrips.Sum(t => t.Distance ?? 0);
+var totalTrips = weekTrips.Count;
+
+var weekExpenses = weekData.Expenses.Where(e => IsCurrentWeek(e.Date)).ToList();
+var totalExpenses = weekExpenses.Sum(e => e.Amount ?? 0);
+
+Console.WriteLine($"Week Summary:");
+Console.WriteLine($"- Trips: {totalTrips}");
+Console.WriteLine($"- Earnings: ${totalEarnings:F2}");
+Console.WriteLine($"- Distance: {totalDistance:F1} miles");
+Console.WriteLine($"- Expenses: ${totalExpenses:F2}");
+Console.WriteLine($"- Net: ${totalEarnings - totalExpenses:F2}");
+
+bool IsCurrentWeek(string dateString)
+{
+    if (DateTime.TryParse(dateString, out var date))
+    {
+        var startOfWeek = DateTime.Today.AddDays(-(int)DateTime.Today.DayOfWeek);
+        return date >= startOfWeek && date < startOfWeek.AddDays(7);
+    }
+    return false;
+}
+```
+
+### Bulk Data Import Example
+```csharp
+// Import data from CSV or other sources
+var csvTrips = ReadTripsFromCsv("trips.csv"); // Your CSV reading logic
+
+var tripEntities = csvTrips.Select(csvTrip => new TripEntity
+{
+    Date = csvTrip.Date,
+    StartTime = csvTrip.StartTime,
+    EndTime = csvTrip.EndTime,
+    Service = csvTrip.Platform,
+    Pay = csvTrip.Earnings,
+    Tip = csvTrip.Tips,
+    Distance = csvTrip.Miles,
+    // ... map other fields
+}).ToList();
+
+// Batch import - the library handles efficient API usage
+var batchSize = 100; // Process in batches
+for (int i = 0; i < tripEntities.Count; i += batchSize)
+{
+    var batch = tripEntities.Skip(i).Take(batchSize).ToList();
+    var batchEntity = new SheetEntity { Trips = batch };
     
-    // Get data with automatic type conversion
-    var weekTrips = await tripRepository.GetTripsByDateRangeAsync(weekStart, weekEnd);
-    var weekExpenses = await expenseRepository.GetExpensesByDateRangeAsync(weekStart, weekEnd);
+    var result = await manager.ChangeSheetData(["Trips"], batchEntity);
     
-    // All arithmetic operations use properly converted types
-    return new GigPerformanceReport
-    {
-        WeekStart = weekStart,
-        TotalTrips = weekTrips.Count,
-        TotalEarnings = weekTrips.Sum(t => (t.Pay ?? 0) + (t.Tip ?? 0) + (t.Bonus ?? 0)),
-        TotalExpenses = weekExpenses.Sum(e => e.Amount ?? 0),
-        TotalDistance = weekTrips.Sum(t => t.Distance ?? 0),
-        AveragePerTrip = weekTrips.Count > 0 
-            ? weekTrips.Average(t => (t.Pay ?? 0) + (t.Tip ?? 0)) 
-            : 0,
-        TopService = weekTrips
-            .GroupBy(t => t.Service)
-            .OrderByDescending(g => g.Sum(t => (t.Pay ?? 0) + (t.Tip ?? 0)))
-            .FirstOrDefault()?.Key ?? "None"
-    };
-}
-```
-
-## Advanced Features
-
-### Schema Validation with TypedField System
-```csharp
-// Automatic schema validation
-var tripRepository = new TripRepository(sheetService);
-var validation = await tripRepository.ValidateSchemaAsync();
-
-if (!validation.IsValid)
-{
-    Console.WriteLine("Schema validation failed:");
-    foreach (var error in validation.Errors)
-    {
-        Console.WriteLine($"  - {error}");
-    }
-    foreach (var warning in validation.Warnings)
-    {
-        Console.WriteLine($"  Warning: {warning}");
-    }
-}
-else
-{
-    Console.WriteLine("Schema validation passed - all field types compatible!");
-}
-```
-
-### Performance Analytics
-```csharp
-public class GigAnalyticsService
-{
-    private readonly TripRepository _tripRepository;
-    private readonly ExpenseRepository _expenseRepository;
+    Console.WriteLine($"Imported batch {i/batchSize + 1}: {batch.Count} trips");
     
-    // Automatic type conversion enables complex analytics
-    public async Task<Dictionary<string, decimal>> GetServicePerformanceAsync(DateTime startDate, DateTime endDate)
-    {
-        var trips = await _tripRepository.GetTripsByDateRangeAsync(startDate, endDate);
-        
-        return trips
-            .GroupBy(t => t.Service)
-            .ToDictionary(
-                g => g.Key,
-                g => g.Sum(t => (t.Pay ?? 0) + (t.Tip ?? 0)) / g.Count() // Average per trip
-            );
+    // Respect API rate limits
+    await Task.Delay(1000);
+}
+```
+
+## Best Practices
+
+### 1. Efficient Data Operations
+```csharp
+// Good: Update multiple sheets at once
+var result = await manager.ChangeSheetData(
+    ["Trips", "Shifts", "Expenses"], 
+    sheetEntity
+);
+
+// Avoid: Multiple separate calls
+await manager.ChangeSheetData(["Trips"], new SheetEntity { Trips = trips });
+await manager.ChangeSheetData(["Shifts"], new SheetEntity { Shifts = shifts });
+await manager.ChangeSheetData(["Expenses"], new SheetEntity { Expenses = expenses });
+```
+
+### 2. Data Validation
+```csharp
+// Validate data before sending to sheets
+bool IsValidTrip(TripEntity trip)
+{
+    return !string.IsNullOrEmpty(trip.Date) &&
+           !string.IsNullOrEmpty(trip.Service) &&
+           trip.Pay.HasValue &&
+           trip.Pay.Value >= 0;
+}
+
+var validTrips = tripList.Where(IsValidTrip).ToList();
+if (validTrips.Count != tripList.Count)
+{
+    Console.WriteLine($"Filtered out {tripList.Count - validTrips.Count} invalid trips");
+}
+```
+
+### 3. Error Recovery
+```csharp
+// Implement retry logic for important operations
+async Task<SheetEntity> UpdateWithRetry(List<string> sheets, SheetEntity data, int maxRetries = 3)
+{
+    for (int attempt = 1; attempt <= maxRetries; attempt++)
+    {
+        try
+        {
+            return await manager.ChangeSheetData(sheets, data);
+        }
+        catch (Exception ex) when (attempt < maxRetries)
+        {
+            Console.WriteLine($"Attempt {attempt} failed: {ex.Message}. Retrying in {attempt * 1000}ms...");
+            await Task.Delay(attempt * 1000);
+        }
     }
     
-    public async Task<decimal> GetNetProfitAsync(DateTime startDate, DateTime endDate)
-    {
-        var earnings = await _tripRepository.GetTotalEarningsAsync(startDate, endDate);
-        var expenses = await _expenseRepository.GetTotalExpensesAsync(startDate, endDate);
-        
-        return earnings - expenses; // All values properly converted
-    }
-}
-```
-
-## Examples
-
-### Daily Workflow with TypedField System
-```csharp
-using RaptorSheets.Gig.Repositories;
-using RaptorSheets.Gig.Entities;
-
-// Initialize type-safe repositories
-var tripRepository = new TripRepository(sheetService);
-var shiftRepository = new ShiftRepository(sheetService);
-var expenseRepository = new ExpenseRepository(sheetService);
-
-// Record today's shift
-var todayShift = new ShiftEntity
-{
-    Date = DateTime.Today,
-    Start = new TimeSpan(9, 0, 0),   // 9:00 AM
-    Finish = new TimeSpan(17, 0, 0), // 5:00 PM
-    Service = "Multi-platform",
-    Region = "Downtown"
-};
-await shiftRepository.AddAsync(todayShift);
-
-// Record trips with automatic conversion
-var todayTrips = new List<TripEntity>
-{
-    new()
-    {
-        Date = DateTime.Today.ToString("yyyy-MM-dd"),
-        Service = "UberEats",
-        Pay = 6.50m,      // → "$6.50" in Google Sheets
-        Tip = 2.00m,      // → "$2.00" in Google Sheets
-        Distance = 1.8m   // → "1.8" in Google Sheets
-    },
-    new()
-    {
-        Date = DateTime.Today.ToString("yyyy-MM-dd"),
-        Service = "DoorDash",
-        Pay = 8.75m,      // → "$8.75" in Google Sheets
-        Tip = 5.00m,      // → "$5.00" in Google Sheets
-        Distance = 2.2m   // → "2.2" in Google Sheets
-    }
-};
-
-await tripRepository.AddRangeAsync(todayTrips);
-
-// Record expenses
-var gasExpense = new ExpenseEntity
-{
-    Date = DateTime.Today,
-    Category = "Fuel",
-    Description = "Gas fill-up",
-    Amount = 45.00m,    // → "$45.00" in Google Sheets
-    Mileage = 250.0m    // → "250.0" in Google Sheets
-};
-await expenseRepository.AddAsync(gasExpense);
-
-// Generate daily summary
-var dailyEarnings = await tripRepository.GetTotalEarningsAsync(DateTime.Today, DateTime.Today);
-var dailyExpenses = await expenseRepository.GetTotalExpensesAsync(DateTime.Today, DateTime.Today);
-
-Console.WriteLine($"Daily Summary for {DateTime.Today:yyyy-MM-dd}:");
-Console.WriteLine($"  Trips: {todayTrips.Count}");
-Console.WriteLine($"  Earnings: ${dailyEarnings:F2}");
-Console.WriteLine($"  Expenses: ${dailyExpenses:F2}");
-Console.WriteLine($"  Net: ${dailyEarnings - dailyExpenses:F2}");
-```
-
-### Performance Analysis with Auto-Conversion
-```csharp
-public async Task AnalyzeWeeklyPerformanceAsync()
-{
-    var startOfWeek = DateTime.Today.AddDays(-(int)DateTime.Today.DayOfWeek);
-    var endOfWeek = startOfWeek.AddDays(6);
-    
-    // Get data with automatic type conversion
-    var weekTrips = await tripRepository.GetTripsByDateRangeAsync(startOfWeek, endOfWeek);
-    var weekExpenses = await expenseRepository.GetExpensesByDateRangeAsync(startOfWeek, endOfWeek);
-    
-    // All calculations use properly converted numeric types
-    var totalEarnings = weekTrips.Sum(t => (t.Pay ?? 0) + (t.Tip ?? 0) + (t.Bonus ?? 0));
-    var totalExpenses = weekExpenses.Sum(e => e.Amount ?? 0);
-    var totalDistance = weekTrips.Sum(t => t.Distance ?? 0);
-    var averagePerMile = totalDistance > 0 ? totalEarnings / totalDistance : 0;
-    
-    // Service performance analysis
-    var serviceStats = weekTrips
-        .GroupBy(t => t.Service)
-        .Select(g => new
-        {
-            Service = g.Key,
-            TripCount = g.Count(),
-            TotalEarnings = g.Sum(t => (t.Pay ?? 0) + (t.Tip ?? 0)),
-            AveragePerTrip = g.Average(t => (t.Pay ?? 0) + (t.Tip ?? 0)),
-            TotalDistance = g.Sum(t => t.Distance ?? 0)
-        })
-        .OrderByDescending(s => s.TotalEarnings)
-        .ToList();
-    
-    Console.WriteLine($"Week of {startOfWeek:MMM dd} - {endOfWeek:MMM dd}");
-    Console.WriteLine($"Total: ${totalEarnings:F2} earned, ${totalExpenses:F2} spent");
-    Console.WriteLine($"Net Profit: ${totalEarnings - totalExpenses:F2}");
-    Console.WriteLine($"Distance: {totalDistance:F1} miles @ ${averagePerMile:F2}/mile");
-    Console.WriteLine("\nService Breakdown:");
-    
-    foreach (var stat in serviceStats)
-    {
-        Console.WriteLine($"  {stat.Service}: {stat.TripCount} trips, ${stat.TotalEarnings:F2} (${stat.AveragePerTrip:F2}/trip)");
-    }
-}
-```
-
-## Migration from Manual System
-
-### Before: Manual Mappers and Conversions
-```csharp
-// Old way - lots of manual conversion code
-public static List<TripEntity> MapFromRangeData(IList<IList<object>> values, Dictionary<int, string> headers)
-{
-    var entities = new List<TripEntity>();
-    
-    foreach (var row in values)
-    {
-        var entity = new TripEntity();
-        
-        // Manual conversion for each field
-        var payValue = HeaderHelpers.GetStringValue("Pay", row, headers);
-        entity.Pay = decimal.TryParse(payValue.Replace("$", "").Replace(",", ""), out var pay) ? pay : null;
-        
-        var tipValue = HeaderHelpers.GetStringValue("Tips", row, headers);
-        entity.Tip = decimal.TryParse(tipValue.Replace("$", "").Replace(",", ""), out var tip) ? tip : null;
-        
-        var distanceValue = HeaderHelpers.GetStringValue("Distance", row, headers);
-        entity.Distance = decimal.TryParse(distanceValue.Replace(",", ""), out var distance) ? distance : null;
-        
-        // ... dozens more manual conversions
-        
-        entities.Add(entity);
-    }
-    
-    return entities;
-}
-```
-
-### After: TypedField System
-```csharp
-// New way - automatic conversion
-public class TripRepository : BaseEntityRepository<TripEntity>
-{
-    public TripRepository(IGoogleSheetService sheetService) 
-        : base(sheetService, "Trips", hasHeaderRow: true) { }
-    
-    // No manual mapping needed - all automatic!
-    // GetAllAsync() handles all conversions based on ColumnAttribute configuration
-}
-
-// Usage: One line replaces dozens of manual conversion code
-var trips = await tripRepository.GetAllAsync();
-```
-
-## Best Practices with TypedField System
-
-### 1. Use Sensible Defaults
-```csharp
-// Good: Let defaults handle common patterns
-[Column(SheetsConfig.HeaderNames.Pay, FieldTypeEnum.Currency)]
-public decimal? Pay { get; set; } // Uses default "$#,##0.00"
-
-// Only specify format when different from default
-[Column(SheetsConfig.HeaderNames.Distance, FieldTypeEnum.Number, "#,##0.0")]
-public decimal? Distance { get; set; } // 1 decimal instead of 2
-```
-
-### 2. Repository Pattern for Business Logic
-```csharp
-// Good: Encapsulate business logic in repositories
-public class TripRepository : BaseEntityRepository<TripEntity>
-{
-    public async Task<List<TripEntity>> GetProfitableTripsAsync(decimal minProfit)
-    {
-        var trips = await GetAllAsync();
-        return trips.Where(t => (t.Pay ?? 0) + (t.Tip ?? 0) >= minProfit).ToList();
-    }
-}
-
-// Avoid: Direct manager usage for complex queries
-```
-
-### 3. Schema Validation
-```csharp
-// Good: Validate schema before operations
-var validation = await repository.ValidateSchemaAsync();
-if (!validation.IsValid)
-{
-    // Handle validation errors
-    throw new InvalidOperationException($"Schema invalid: {string.Join(", ", validation.Errors)}");
-}
-```
-
-## Troubleshooting TypedField System
-
-### Common Type Conversion Issues
-
-1. **Currency Conversion Failures**
-   ```csharp
-   // Problem: Non-standard currency format in sheets
-   // Solution: Check format patterns in Google Sheets match FieldTypeEnum.Currency defaults
-   
-   // Custom currency format if needed
-   [Column(SheetsConfig.HeaderNames.EuroAmount, FieldTypeEnum.Currency, "\"€\"#,##0.00")]
-   public decimal? EuroAmount { get; set; }
-   ```
-
-2. **Date/Time Parsing Issues**
-   ```csharp
-   // Problem: Date format doesn't match default
-   // Solution: Specify custom format pattern
-   
-   [Column(SheetsConfig.HeaderNames.EuropeanDate, FieldTypeEnum.DateTime, "dd/MM/yyyy")]
-   public DateTime? EuropeanDate { get; set; }
-   ```
-
-3. **Schema Validation Warnings**
-   ```csharp
-   // Enable detailed schema validation
-   var validation = await repository.ValidateSchemaAsync();
-   foreach (var warning in validation.Warnings)
-   {
-       Console.WriteLine($"Schema Warning: {warning}");
-   }
-   ```
-
-### Debug Type Conversion
-```csharp
-// Enable conversion logging for troubleshooting
-public async Task<List<TripEntity>> GetTripsWithDebugAsync()
-{
-    try
-    {
-        return await repository.GetAllAsync();
-    }
-    catch (TypedFieldConversionException ex)
-    {
-        Console.WriteLine($"Conversion failed for field {ex.FieldName}: {ex.Message}");
-        Console.WriteLine($"Raw value: '{ex.RawValue}', Target type: {ex.TargetType}");
-        throw;
-    }
-}
+    throw new InvalidOperationException($"Failed to update sheets after {maxRetries} attempts");
+}
+```
+
+## Troubleshooting
+
+### Common Issues
+
+1. **Authentication Errors**
+   - Verify service account email is shared with spreadsheet
+   - Check credential format and completeness
+   - Ensure Google Sheets API is enabled
+
+2. **Header Validation Warnings**
+   - Review expected vs actual headers in messages
+   - Recreate sheets if headers are severely mismatched
+   - Check for extra spaces or different casing
+
+3. **Rate Limiting**
+   - Implement delays between large operations
+   - Use batch operations instead of individual calls
+   - Monitor API usage in Google Cloud Console
+
+4. **Data Not Appearing**
+   - Check for validation errors in Messages
+   - Verify data types match entity properties
+   - Ensure sheet names match enum descriptions exactly
+
+### Debug Information
+```csharp
+// Enable detailed logging by examining all messages
+var result = await manager.GetSheets();
+
+Console.WriteLine("=== Operation Details ===");
+foreach (var message in result.Messages)
+{
+    Console.WriteLine($"[{message.Level}] {message.Type}: {message.Text}");
+    Console.WriteLine($"    Time: {DateTimeOffset.FromUnixTimeSeconds(message.Time):yyyy-MM-dd HH:mm:ss}");
+}
+
+Console.WriteLine($"\n=== Data Summary ===");
+Console.WriteLine($"Trips: {result.Trips?.Count ?? 0}");
+Console.WriteLine($"Shifts: {result.Shifts?.Count ?? 0}");
+Console.WriteLine($"Expenses: {result.Expenses?.Count ?? 0}");
 ```
 
 ## Support
 
 For Gig-specific issues and questions:
-- 🐞 [Report Issues](https://github.com/khanjal/RaptorSheets/issues) with label `gig`
-- 💬 [Community Discussions](https://github.com/khanjal/RaptorSheets/discussions)
-- 📖 [Core Documentation](../README.md) for underlying TypedField system functionality
-- 🔐 [Authentication Guide](docs/AUTHENTICATION.md) for setup help+- [Report Issues](https://github.com/khanjal/RaptorSheets/issues) with label `gig`
+- [Community Discussions](https://github.com/khanjal/RaptorSheets/discussions)
+- [Core Documentation](CORE.md) for underlying functionality
+- [Authentication Guide](AUTHENTICATION.md) for setup help