using RaptorSheets.Core.Attributes;
using RaptorSheets.Core.Enums;
using RaptorSheets.Gig.Constants;

namespace RaptorSheets.Gig.Entities;

public class TripEntity : SheetRowEntityBase
{
<<<<<<< HEAD
    public int RowId { get; set; }
    public string Action { get; set; } = "";

    [Column(SheetsConfig.HeaderNames.Date, FieldTypeEnum.String)]
=======
    [JsonPropertyName("date")]
    [ColumnOrder(SheetsConfig.HeaderNames.Date)]
>>>>>>> 0e23859b
    public string Date { get; set; } = "";

    [Column(SheetsConfig.HeaderNames.Service, FieldTypeEnum.String)]
    public string Service { get; set; } = "";

    [Column(SheetsConfig.HeaderNames.Number, FieldTypeEnum.Integer, jsonPropertyName: "number")]
    public int? Number { get; set; }

    [Column(SheetsConfig.HeaderNames.Exclude, FieldTypeEnum.Boolean, jsonPropertyName: "exclude")]
    public bool Exclude { get; set; } = false;

    [Column(SheetsConfig.HeaderNames.Type, FieldTypeEnum.String)]
    public string Type { get; set; } = "";

    [Column(SheetsConfig.HeaderNames.Place, FieldTypeEnum.String)]
    public string Place { get; set; } = "";

    [Column(SheetsConfig.HeaderNames.Pickup, FieldTypeEnum.String, jsonPropertyName: "pickupTime")]
    public string Pickup { get; set; } = "";

    [Column(SheetsConfig.HeaderNames.Dropoff, FieldTypeEnum.String, jsonPropertyName: "dropoffTime")]
    public string Dropoff { get; set; } = "";

    [Column(SheetsConfig.HeaderNames.Duration, FieldTypeEnum.String)]
    public string Duration { get; set; } = "";

    [Column(SheetsConfig.HeaderNames.Pay, FieldTypeEnum.Currency)]
    public decimal? Pay { get; set; }

    [Column(SheetsConfig.HeaderNames.Tips, FieldTypeEnum.Currency)]
    public decimal? Tip { get; set; }

    [Column(SheetsConfig.HeaderNames.Bonus, FieldTypeEnum.Currency)]
    public decimal? Bonus { get; set; }

    [Column(SheetsConfig.HeaderNames.Total, FieldTypeEnum.Currency)]
    public decimal? Total { get; set; }

    [Column(SheetsConfig.HeaderNames.Cash, FieldTypeEnum.Currency)]
    public decimal? Cash { get; set; }

    [Column(SheetsConfig.HeaderNames.OdometerStart, FieldTypeEnum.Number, "#,##0.0", jsonPropertyName: "startOdometer")]
    public decimal? OdometerStart { get; set; }

    [Column(SheetsConfig.HeaderNames.OdometerEnd, FieldTypeEnum.Number, "#,##0.0", jsonPropertyName: "endOdometer")]
    public decimal? OdometerEnd { get; set; }

    [Column(SheetsConfig.HeaderNames.Distance, FieldTypeEnum.Number, jsonPropertyName: "distance")]
    public decimal? Distance { get; set; }

    [Column(SheetsConfig.HeaderNames.Name, FieldTypeEnum.String)]
    public string Name { get; set; } = "";

    [Column(SheetsConfig.HeaderNames.AddressStart, FieldTypeEnum.String, jsonPropertyName: "startAddress")]
    public string StartAddress { get; set; } = "";

    [Column(SheetsConfig.HeaderNames.AddressEnd, FieldTypeEnum.String, jsonPropertyName: "endAddress")]
    public string EndAddress { get; set; } = "";

    [Column(SheetsConfig.HeaderNames.UnitEnd, FieldTypeEnum.String, jsonPropertyName: "endUnit")]
    public string EndUnit { get; set; } = "";

    [Column(SheetsConfig.HeaderNames.OrderNumber, FieldTypeEnum.String, jsonPropertyName: "orderNumber")]
    public string OrderNumber { get; set; } = "";

    [Column(SheetsConfig.HeaderNames.Region, FieldTypeEnum.String)]
    public string Region { get; set; } = "";

    [Column(SheetsConfig.HeaderNames.Note, FieldTypeEnum.String)]
    public string Note { get; set; } = "";

    [Column(SheetsConfig.HeaderNames.Key, FieldTypeEnum.String)]
    public string Key { get; set; } = "";

    [Column(SheetsConfig.HeaderNames.Day, FieldTypeEnum.String)]
    public string Day { get; set; } = "";

    [Column(SheetsConfig.HeaderNames.Month, FieldTypeEnum.String)]
    public string Month { get; set; } = "";

    [Column(SheetsConfig.HeaderNames.Year, FieldTypeEnum.String)]
    public string Year { get; set; } = "";

    [Column(SheetsConfig.HeaderNames.AmountPerTime, FieldTypeEnum.Currency, jsonPropertyName: "amountPerTime")]
    public decimal? AmountPerTime { get; set; }

    [Column(SheetsConfig.HeaderNames.AmountPerDistance, FieldTypeEnum.Currency, jsonPropertyName: "amountPerDistance")]
    public decimal? AmountPerDistance { get; set; }
<<<<<<< HEAD

    public bool Saved { get; set; }
=======
>>>>>>> 0e23859b
}<|MERGE_RESOLUTION|>--- conflicted
+++ resolved
@@ -6,15 +6,8 @@
 
 public class TripEntity : SheetRowEntityBase
 {
-<<<<<<< HEAD
-    public int RowId { get; set; }
-    public string Action { get; set; } = "";
-
-    [Column(SheetsConfig.HeaderNames.Date, FieldTypeEnum.String)]
-=======
     [JsonPropertyName("date")]
     [ColumnOrder(SheetsConfig.HeaderNames.Date)]
->>>>>>> 0e23859b
     public string Date { get; set; } = "";
 
     [Column(SheetsConfig.HeaderNames.Service, FieldTypeEnum.String)]
@@ -103,9 +96,4 @@
 
     [Column(SheetsConfig.HeaderNames.AmountPerDistance, FieldTypeEnum.Currency, jsonPropertyName: "amountPerDistance")]
     public decimal? AmountPerDistance { get; set; }
-<<<<<<< HEAD
-
-    public bool Saved { get; set; }
-=======
->>>>>>> 0e23859b
 }